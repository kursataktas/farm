import { createHash } from 'node:crypto';
import { createRequire } from 'node:module';
import path from 'node:path';
import { pathToFileURL } from 'node:url';
import fse from 'fs-extra';

import { bindingPath } from '../../binding/index.js';
import { OutputConfig } from '../types/binding.js';

import { JsPlugin } from '../index.js';
import {
  getSortedPlugins,
  handleVitePlugins,
  resolveAsyncPlugins,
  resolveConfigHook,
  resolveConfigResolvedHook,
  resolveFarmPlugins
} from '../plugin/index.js';
import { Server } from '../server/index.js';
import {
  Logger,
  bold,
  clearScreen,
  colors,
  getAliasEntries,
  green,
  isArray,
  isEmptyObject,
  isObject,
  isWindows,
  normalizeBasePath,
  normalizePath,
  transformAliasWithVite
} from '../utils/index.js';
import { traceDependencies } from '../utils/trace-dependencies.js';
import { __FARM_GLOBAL__ } from './_global.js';
import {
  CompilationMode,
  getExistsEnvFiles,
  loadEnv,
  setProcessEnv
} from './env.js';
import {
  getValidPublicPath,
  normalizeOutput
} from './normalize-config/normalize-output.js';
import { normalizePersistentCache } from './normalize-config/normalize-persistent-cache.js';
import { parseUserConfig } from './schema.js';

import { externalAdapter } from '../plugin/js/external-adapter.js';
import { convertErrorMessage } from '../utils/error.js';
import { resolveHostname } from '../utils/http.js';
import merge from '../utils/merge.js';
import {
  CUSTOM_KEYS,
  DEFAULT_CONFIG_NAMES,
  FARM_DEFAULT_NAMESPACE
} from './constants.js';
import { mergeConfig, mergeFarmCliConfig } from './mergeConfig.js';
import { normalizeExternal } from './normalize-config/normalize-external.js';
import type {
  Alias,
  ConfigEnv,
  FarmCliOptions,
  NormalizedServerConfig,
  ResolvedCompilation,
  ResolvedUserConfig,
  UserConfig,
  UserConfigExport,
  UserConfigFnObject,
  UserHmrConfig,
  UserServerConfig
} from './types.js';

export * from './types.js';
export * from './constants.js';

export function defineFarmConfig(config: UserConfig): UserConfig;
export function defineFarmConfig(
  config: Promise<UserConfig>
): Promise<UserConfig>;
export function defineFarmConfig(
  config: UserConfigFnObject
): UserConfigFnObject;
export function defineFarmConfig(config: UserConfigExport): UserConfigExport;
export function defineFarmConfig(config: UserConfigExport): UserConfigExport {
  return config;
}

const COMMANDS = {
  START: 'start',
  BUILD: 'build',
  WATCH: 'watch',
  PREVIEW: 'preview',
  CLEAN: 'clean'
} as const;

/**
 * Resolve and load user config from the specified path
 * @param configPath
 */
export async function resolveConfig(
  inlineOptions: FarmCliOptions & UserConfig,
  command: 'start' | 'build' | 'watch' | 'preview',
  defaultMode: CompilationMode = 'development',
  defaultNodeEnv: CompilationMode = 'development',
  isPreview = false,
  logger = new Logger()
): Promise<ResolvedUserConfig> {
  logger = logger ?? new Logger();
  // TODO mode 这块还是不对 要区分 mode 和 build 还是 dev 环境
  // TODO 在使用 vite 插件的时候 不要在开发环境使用 生产环境的mode vue 插件会导致 hmr 失效 记在文档里
  const compileMode = defaultMode;

  const mode = inlineOptions.mode || defaultMode;
  const isNodeEnvSet = !!process.env.NODE_ENV;
  inlineOptions.mode = mode;

  if (!isNodeEnvSet) {
    setProcessEnv(defaultNodeEnv);
  }

  const configEnv: ConfigEnv = {
    mode,
    command,
    isPreview
  };

  // configPath may be file or directory
  const { configFile, configPath: initialConfigPath } = inlineOptions;

  const loadedUserConfig = await loadConfigFile(
    configFile,
    inlineOptions,
    configEnv
  );

  let rawConfig: UserConfig = mergeFarmCliConfig(
    inlineOptions,
    {},
    compileMode
  );
  const inlineConfig = rawConfig;

  let configFilePath = initialConfigPath;

  if (loadedUserConfig) {
    configFilePath = loadedUserConfig.configFilePath;
    rawConfig = mergeConfig(rawConfig, loadedUserConfig.config);
  }

  const { jsPlugins, vitePlugins, rustPlugins, vitePluginAdapters } =
    await resolvePlugins(rawConfig, compileMode, logger);

  const sortFarmJsPlugins = getSortedPlugins([
    ...jsPlugins,
    ...vitePluginAdapters,
    externalAdapter()
  ]);

  const config = await resolveConfigHook(rawConfig, sortFarmJsPlugins);

  const resolvedUserConfig = await resolveUserConfig(
    config,
    configFilePath,
    compileMode,
    logger
  );

  // TODO start watch options with browser and lib
  // @ts-ignore
  resolvedUserConfig.watch = true;

  // normalize server config first cause it may be used in normalizeUserCompilationFnConfig
  resolvedUserConfig.server = normalizeDevServerConfig(
    resolvedUserConfig.server,
    compileMode
  );

  resolvedUserConfig.compilation = await normalizeUserCompilationConfig(
    resolvedUserConfig,
    mode as CompilationMode
  );

  Object.assign(resolvedUserConfig, {
    root: resolvedUserConfig.compilation.root,
    jsPlugins: sortFarmJsPlugins,
    rustPlugins: rustPlugins,
    inlineConfig
  });

  // Temporarily dealing with alias objects and arrays in js will be unified in rust in the future.]
  if (vitePlugins.length) {
    resolvedUserConfig.compilation.resolve.alias = getAliasEntries(
      resolvedUserConfig.compilation.resolve.alias
    );
  }

  await resolveConfigResolvedHook(resolvedUserConfig, sortFarmJsPlugins); // Fix: Await the Promise<void> and pass the resolved value to the function.

  //TODO solve the problem of alias adaptation to vite we should resolve this in rust side
  if (resolvedUserConfig.compilation?.resolve?.alias && vitePlugins.length) {
    resolvedUserConfig.compilation.resolve.alias = transformAliasWithVite(
      resolvedUserConfig.compilation.resolve.alias as unknown as Array<Alias>
    );
  }

  await handleLazyCompilation(
    resolvedUserConfig,
    command as keyof typeof COMMANDS
  );

  return resolvedUserConfig;
}

async function handleLazyCompilation(
  config: ResolvedUserConfig,
  command: keyof typeof COMMANDS
) {
  const commandHandlers = {
    [COMMANDS.START]: async (cfg: ResolvedUserConfig) => {
      if (
        cfg.compilation.lazyCompilation &&
        typeof cfg.server?.host === 'string'
      ) {
        await setLazyCompilationDefine(cfg);
      }
    },
    [COMMANDS.WATCH]: async (cfg: ResolvedUserConfig) => {
      if (cfg.compilation?.lazyCompilation) {
        await setLazyCompilationDefine(cfg);
      }
    }
  };

  const handler = commandHandlers[command as keyof typeof commandHandlers];
  if (handler) {
    await handler(config);
  }
}

/**
 * Normalize user config and transform it to rust compiler compatible config
 *
 *
 * ResolvedUserConfig is a parameter passed to rust Compiler,
 * and ResolvedUserConfig is generated from UserConfig.
 * When UserConfig is different from ResolvedUserConfig,
 * a legal value should be given to the ResolvedUserConfig field here,
 * and converted from UserConfig in the subsequent process.
 *
 * @param config
 * @returns resolved config that parsed to rust compiler
 */
export async function normalizeUserCompilationConfig(
  resolvedUserConfig: ResolvedUserConfig,
  mode: CompilationMode = 'development',
  logger: Logger = new Logger()
): Promise<ResolvedCompilation> {
  const { compilation, root, clearScreen } = resolvedUserConfig;

  // resolve root path

  const resolvedRootPath = normalizePath(root);

  resolvedUserConfig.root = resolvedRootPath;

  // if normalize default config, skip check input option
  const inputIndexConfig = await checkCompilationInputValue(
    resolvedUserConfig,
    logger
  );

  const resolvedCompilation: ResolvedCompilation = merge(
    {},
    DEFAULT_COMPILATION_OPTIONS,
    {
      input: inputIndexConfig,
      root: resolvedRootPath
    },
    {
      clearScreen
    },
    compilation
  );

  const isProduction = mode === 'production';
  const isDevelopment = mode === 'development';
  resolvedCompilation.mode = resolvedCompilation.mode ?? mode;

  resolvedCompilation.coreLibPath = bindingPath;

  normalizeOutput(resolvedCompilation, isProduction, logger);
  normalizeExternal(resolvedUserConfig, resolvedCompilation);

  // eslint-disable-next-line @typescript-eslint/ban-ts-comment
  // @ts-ignore do not check type for this internal option
  if (!resolvedCompilation.assets?.publicDir) {
    resolvedCompilation.assets ??= {};

    const userPublicDir = resolvedUserConfig.publicDir
      ? resolvedUserConfig.publicDir
      : path.join(resolvedCompilation.root, 'public');

    if (path.isAbsolute(userPublicDir)) {
      // eslint-disable-next-line @typescript-eslint/ban-ts-comment
      // @ts-ignore do not check type for this internal option
      resolvedCompilation.assets.publicDir = userPublicDir;
    } else {
      // eslint-disable-next-line @typescript-eslint/ban-ts-comment
      // @ts-ignore do not check type for this internal option
      resolvedCompilation.assets.publicDir = path.join(
        resolvedCompilation.root,
        userPublicDir
      );
    }
  }

  resolvedCompilation.define = Object.assign(
    {
      // skip self define
      ['FARM' + '_PROCESS_ENV']: resolvedUserConfig.env,
      FARM_RUNTIME_TARGET_ENV: JSON.stringify(
        resolvedCompilation.output?.targetEnv
      )
    },
    resolvedCompilation?.define,
    // for node target, we should not define process.env.NODE_ENV
    resolvedCompilation.output?.targetEnv === 'node'
      ? {}
      : Object.keys(resolvedUserConfig.env || {}).reduce((env: any, key) => {
          env[`$__farm_regex:(global(This)?\\.)?process\\.env\\.${key}`] =
            JSON.stringify(resolvedUserConfig.env[key]);
          return env;
        }, {})
  );

  const require = createRequire(import.meta.url);
  const hmrClientPluginPath = require.resolve('@farmfe/runtime-plugin-hmr');
  const ImportMetaPluginPath = require.resolve(
    '@farmfe/runtime-plugin-import-meta'
  );

  if (!resolvedCompilation.runtime) {
    resolvedCompilation.runtime = {
      path: require.resolve('@farmfe/runtime'),
      plugins: []
    };
  }

  if (!resolvedCompilation.runtime.path) {
    resolvedCompilation.runtime.path = require.resolve('@farmfe/runtime');
  }

  if (!resolvedCompilation.runtime.swcHelpersPath) {
    resolvedCompilation.runtime.swcHelpersPath = path.dirname(
      require.resolve('@swc/helpers/package.json')
    );
  }

  if (!resolvedCompilation.runtime.plugins) {
    resolvedCompilation.runtime.plugins = [];
  } else {
    const resolvePluginPath = (plugin: any) => {
      if (path.isAbsolute(plugin)) return plugin;
      return plugin.startsWith('.')
        ? path.resolve(resolvedRootPath, plugin)
        : require.resolve(plugin);
    };
    // make sure all plugin paths are absolute
    resolvedCompilation.runtime.plugins =
      resolvedCompilation.runtime.plugins.map(resolvePluginPath);
  }
  // set namespace to package.json name field's hash
  if (!resolvedCompilation.runtime.namespace) {
    // read package.json name field
    const packageJsonPath = path.resolve(resolvedRootPath, 'package.json');
    const packageJsonExists = fse.existsSync(packageJsonPath);
    const namespaceName = packageJsonExists
      ? JSON.parse(fse.readFileSync(packageJsonPath, 'utf-8')).name ||
        FARM_DEFAULT_NAMESPACE
      : FARM_DEFAULT_NAMESPACE;

    resolvedCompilation.runtime.namespace = createHash('md5')
      .update(namespaceName)
      .digest('hex');
  }

  if (isProduction) {
    resolvedCompilation.lazyCompilation = false;
  } else if (resolvedCompilation.lazyCompilation === undefined) {
    resolvedCompilation.lazyCompilation ??= isDevelopment;
  }

  resolvedCompilation.mode ??= mode;

  setProcessEnv(resolvedCompilation.mode);

  // TODO add targetEnv `lib-browser` and `lib-node` support
  const is_entry_html =
    !resolvedCompilation.input ||
    Object.values(resolvedCompilation.input).some(
      (value) => value && value.endsWith('.html')
    );

  if (
    resolvedCompilation.output.targetEnv !== 'node' &&
    isArray(resolvedCompilation.runtime.plugins) &&
    resolvedUserConfig.server?.hmr &&
    !resolvedCompilation.runtime.plugins.includes(hmrClientPluginPath)
  ) {
    const publicPath = getValidPublicPath(
      resolvedCompilation.output.publicPath
    );
    const serverOptions = resolvedUserConfig.server;
    const defineHmrPath = normalizeBasePath(
      path.join(publicPath, resolvedUserConfig.server.hmr.path)
    );

    resolvedCompilation.runtime.plugins.push(hmrClientPluginPath);
    // TODO optimize get hmr logic
    resolvedCompilation.define.FARM_HMR_PORT = String(
      (serverOptions.hmr.port || undefined) ??
        serverOptions.port ??
        DEFAULT_DEV_SERVER_OPTIONS.port
    );
    resolvedCompilation.define.FARM_HMR_HOST = JSON.stringify(
      resolvedUserConfig.server.hmr.host
    );
    resolvedCompilation.define.FARM_HMR_PROTOCOL = JSON.stringify(
      resolvedUserConfig.server.hmr.protocol
    );
    resolvedCompilation.define.FARM_HMR_PATH = JSON.stringify(defineHmrPath);
  }

  if (
    isArray(resolvedCompilation.runtime.plugins) &&
    !resolvedCompilation.runtime.plugins.includes(ImportMetaPluginPath)
  ) {
    resolvedCompilation.runtime.plugins.push(ImportMetaPluginPath);
  }

  // we should not deep merge compilation.input
  if (compilation?.input && Object.keys(compilation.input).length > 0) {
    // Add ./ if userConfig.input is relative path without ./
    const input: Record<string, string> = {};

    for (const [key, value] of Object.entries(compilation.input)) {
      if (!value && (value ?? true)) continue;
      if (!path.isAbsolute(value) && !value.startsWith('./')) {
        input[key] = `./${value}`;
      } else {
        input[key] = value;
      }
    }

    resolvedCompilation.input = input;
  }

  if (resolvedCompilation.treeShaking === undefined) {
    resolvedCompilation.treeShaking ??= isProduction;
  }

  if (resolvedCompilation.script?.plugins?.length) {
    logger.info(
      `Swc plugins are configured, note that Farm uses ${colors.yellow(
        'swc_core v0.96'
      )}, please make sure the plugin is ${colors.green(
        'compatible'
      )} with swc_core ${colors.yellow(
        'swc_core v0.96'
      )}. Otherwise, it may exit unexpectedly.`
    );
  }

  // lazyCompilation should be disabled in production mode
  // so, it only happens in development mode
  // https://github.com/farm-fe/farm/issues/962
  if (resolvedCompilation.treeShaking && resolvedCompilation.lazyCompilation) {
    logger.error(
      'treeShaking option is not supported in lazyCompilation mode, lazyCompilation will be disabled.'
    );
    resolvedCompilation.lazyCompilation = false;
  }

  if (resolvedCompilation.minify === undefined) {
    resolvedCompilation.minify ??= isProduction;
  }

  if (resolvedCompilation.presetEnv === undefined) {
    resolvedCompilation.presetEnv ??= isProduction;
  }

  // setting the custom configuration
  resolvedCompilation.custom = {
    ...(resolvedCompilation.custom || {}),
    [CUSTOM_KEYS.runtime_isolate]: `${!!resolvedCompilation.runtime.isolate}`
  };

  // Auto enable decorator by default when `script.decorators` is enabled
  if (resolvedCompilation.script?.decorators !== undefined)
    if (resolvedCompilation.script.parser === undefined) {
      resolvedCompilation.script.parser = {
        esConfig: {
          decorators: true
        },
        tsConfig: {
          decorators: true
        }
      };
    } else {
      if (resolvedCompilation.script.parser.esConfig !== undefined)
        resolvedCompilation.script.parser.esConfig.decorators = true;
      else
        resolvedCompilation.script.parser.esConfig = {
          decorators: true
        };
      if (resolvedCompilation.script.parser.tsConfig !== undefined)
        resolvedCompilation.script.parser.tsConfig.decorators = true;
    }

  // normalize persistent cache at last
  await normalizePersistentCache(
    resolvedCompilation,
    resolvedUserConfig,
    logger
  );

  return resolvedCompilation;
}

export const DEFAULT_HMR_OPTIONS: Required<UserHmrConfig> = {
  host: 'localhost',
  port:
    (process.env.FARM_DEFAULT_HMR_PORT &&
      Number(process.env.FARM_DEFAULT_HMR_PORT)) ??
    undefined,
  path: '/__hmr',
  overlay: true,
  protocol: 'ws',
  watchOptions: {},
  clientPort: 9000,
  timeout: 0,
  server: null
};

export const DEFAULT_DEV_SERVER_OPTIONS: NormalizedServerConfig = {
  headers: {},
  port:
    (process.env.FARM_DEFAULT_SERVER_PORT &&
      Number(process.env.FARM_DEFAULT_SERVER_PORT)) ||
    9000,
  https: undefined,
  protocol: 'http',
  hostname: { name: 'localhost', host: undefined },
  host: true,
  proxy: undefined,
  hmr: DEFAULT_HMR_OPTIONS,
  middlewareMode: false,
  open: false,
  strictPort: false,
  cors: false,
  spa: true,
  middlewares: [],
  writeToDisk: false
};

export const DEFAULT_COMPILATION_OPTIONS: Partial<ResolvedCompilation> = {
  output: {
    path: './dist'
  },
  sourcemap: true,
  resolve: {
    extensions: [
      'tsx',
      'mts',
      'cts',
      'ts',
      'jsx',
      'mjs',
      'js',
      'cjs',
      'json',
      'html',
      'css',
      'mts',
      'cts'
    ]
  }
};

// eslint-disable-next-line @typescript-eslint/no-explicit-any

function tryHttpsAsFileRead(value: unknown): string | Buffer | unknown {
  if (typeof value === 'string') {
    try {
      const resolvedPath = path.resolve(value);
      const stats = fse.statSync(resolvedPath);

      if (stats.isFile()) {
        return fse.readFileSync(resolvedPath);
      }
    } catch {}
  }

  return Buffer.isBuffer(value) ? value : value;
}

export function normalizeDevServerConfig(
  options: UserServerConfig | undefined,
  mode: string
): NormalizedServerConfig {
  const { host, port, hmr: hmrConfig, https } = options || {};
  const isProductionMode = mode === 'production';
  const hmr =
    isProductionMode || hmrConfig === false
      ? false
      : merge(
          {},
          DEFAULT_HMR_OPTIONS,
          {
            host: host ?? DEFAULT_DEV_SERVER_OPTIONS.host,
            port: port ?? DEFAULT_DEV_SERVER_OPTIONS.port
          },
          hmrConfig === true ? {} : hmrConfig
        );

  return merge({}, DEFAULT_DEV_SERVER_OPTIONS, options, {
    hmr,
    https: https
      ? {
          ...https,
          ca: tryHttpsAsFileRead(options.https.ca),
          cert: tryHttpsAsFileRead(options.https.cert),
          key: tryHttpsAsFileRead(options.https.key),
          pfx: tryHttpsAsFileRead(options.https.pfx)
        }
      : undefined
  }) as NormalizedServerConfig;
}

type Format = Exclude<OutputConfig['format'], undefined>;
const formatFromExt: Record<string, Format> = {
  cjs: 'cjs',
  mjs: 'esm',
  cts: 'cjs',
  mts: 'esm'
};

const formatToExt: Record<Format, string> = {
  cjs: 'cjs',
  esm: 'mjs'
};

export async function readConfigFile(
  inlineOptions: FarmCliOptions,
  configFilePath: string,
  configEnv: any,
  logger: Logger
): Promise<UserConfig | undefined> {
  if (!fse.existsSync(configFilePath)) return;
  if (!__FARM_GLOBAL__.__FARM_RESTART_DEV_SERVER__) {
    logger.info(`Using config file at ${bold(green(configFilePath))}`);
  }

  const format = getFormat(configFilePath);

  // we need transform all type farm.config with __dirname and __filename
  const Compiler = (await import('../compiler/index.js')).Compiler;

  const outputPath = path.join(
    path.dirname(configFilePath),
    'node_modules',
    '.farm'
  );

  const fileName = `farm.config.bundle-${Date.now()}-${Math.random()
    .toString(16)
    .split('.')
    .join('')}.${formatToExt[format]}`;

  const normalizedConfig = await resolveDefaultUserConfig({
    inlineOptions,
    configFilePath,
    format,
    outputPath,
    fileName
  });

  const replaceDirnamePlugin = await import('farm-plugin-replace-dirname').then(
    (mod) => mod.default
  );

  const compiler = new Compiler(
    {
      config: normalizedConfig,
      jsPlugins: [],
      rustPlugins: [[replaceDirnamePlugin, '{}']]
    },
    logger
  );

  const FARM_PROFILE = process.env.FARM_PROFILE;
  // disable FARM_PROFILE in farm_config
  if (FARM_PROFILE) {
    process.env.FARM_PROFILE = '';
  }

  try {
    await compiler.compile();

    if (FARM_PROFILE) {
      process.env.FARM_PROFILE = FARM_PROFILE;
    }

    compiler.writeResourcesToDisk();

    const filePath = getFilePath(outputPath, fileName);
    // Change to vm.module of node or loaders as far as it is stable
<<<<<<< HEAD
    const { default: userConfig } = await import(filePath);
=======
    const userConfig = (await import(filePath as string)).default;
    try {
      fs.unlink(filePath, () => void 0);
      // remove parent dir if empty
      const isEmpty = fs.readdirSync(outputPath).length === 0;
      if (isEmpty) {
        fs.rmSync(outputPath);
      }
    } catch {
      /** do nothing */
    }
>>>>>>> 83b89e72

    const config = await (typeof userConfig === 'function'
      ? userConfig(configEnv)
      : userConfig);

    if (!isObject(config)) {
      throw new Error(`config must export or return an object.`);
    }

    config.root ??= inlineOptions.root;

    return config;
  } finally {
    fse.unlink(getFilePath(outputPath, fileName)).catch(() => {});
  }
}

export function normalizePublicDir(root: string, publicDir = 'public') {
  const absPublicDirPath = path.isAbsolute(publicDir)
    ? publicDir
    : path.resolve(root, publicDir);

  return absPublicDirPath;
}

/**
 * Load config file from the specified path and return the config and config file path
 * @param configPath the config path, could be a directory or a file
 * @param logger custom logger
 * @returns loaded config and config file path
 */
export async function loadConfigFile(
  configFile: string,
  inlineOptions: any,
  configEnv: any,
  logger: Logger = new Logger()
): Promise<{ config: any; configFilePath: string } | undefined> {
  const { root = '.' } = inlineOptions;
  const configRootPath = path.resolve(root);
  let resolvedPath: string | undefined;
  try {
    resolvedPath = await resolveConfigFilePath(
      configFile,
      root,
      configRootPath
    );

    const config = await readConfigFile(
      inlineOptions,
      resolvedPath,
      configEnv,
      logger
    );
    return {
      config: config && parseUserConfig(config),
      configFilePath: resolvedPath
    };
  } catch (error) {
    // In this place, the original use of throw caused emit to the outermost catch
    // callback, causing the code not to execute. If the internal catch compiler's own
    // throw error can solve this problem, it will not continue to affect the execution of
    // external code. We just need to return the default config.
    const errorMessage = convertErrorMessage(error);
    const stackTrace =
      error.code === 'GenericFailure' ? '' : `\n${error.stack}`;
    if (inlineOptions.mode === 'production') {
      throw new Error(
        `Failed to load farm config file: ${errorMessage} \n${stackTrace}`
      );
    }
    const potentialSolution =
      'Potential solutions: \n1. Try set `FARM_CONFIG_FORMAT=cjs`(default to esm)\n2. Try set `FARM_CONFIG_FULL_BUNDLE=1`';
    throw new Error(
      `Failed to load farm config file: ${errorMessage}. \n ${potentialSolution} \n ${error.stack}`
    );
  }
}

export async function checkCompilationInputValue(
  userConfig: UserConfig,
  logger: Logger
) {
  const { compilation } = userConfig;
  const targetEnv = compilation?.output?.targetEnv;
  const inputValue = Object.values(compilation?.input).filter(Boolean);
  const isTargetNode = targetEnv === 'node';
  const defaultHtmlPath = './index.html';
  let inputIndexConfig: { index?: string } = { index: '' };
  let errorMessage = '';

  // Check if input is specified
  if (!isEmptyObject(compilation?.input) && inputValue.length) {
    inputIndexConfig = compilation?.input;
  } else {
    const rootPath = userConfig?.root ?? '.';
    if (isTargetNode) {
      // If input is not specified, try to find index.js or index.ts
      const entryFiles = ['./index.js', './index.ts'];

      for (const entryFile of entryFiles) {
        try {
          const resolvedPath = path.resolve(rootPath, entryFile);
          if (await checkFileExists(resolvedPath)) {
            inputIndexConfig = { index: entryFile };
            break;
          }
        } catch (error) {
          errorMessage = error.stack;
        }
      }
    } else {
      try {
        const resolvedHtmlPath = path.resolve(rootPath, defaultHtmlPath);
        if (await checkFileExists(resolvedHtmlPath)) {
          inputIndexConfig = { index: defaultHtmlPath };
        }
      } catch (error) {
        errorMessage = error.stack;
      }
    }

    // If no index file is found, throw an error
    if (!inputIndexConfig.index) {
      logger.error(
        `Build failed due to errors: Can not resolve ${
          isTargetNode ? 'index.js or index.ts' : 'index.html'
        }  from ${userConfig.root}. \n${errorMessage}`,
        { exit: true }
      );
    }
  }

  return inputIndexConfig;
}

export async function getConfigFilePath(
  configRootPath: string
): Promise<string | undefined> {
  const stat = await fse.stat(configRootPath);
  if (!stat.isDirectory()) {
    return undefined;
  }

  for (const name of DEFAULT_CONFIG_NAMES) {
    const resolvedPath = path.join(configRootPath, name);
    try {
      const fileStat = await fse.stat(resolvedPath);
      if (fileStat.isFile()) {
        return resolvedPath;
      }
    } catch {}
  }

  return undefined;
}

export async function resolvePlugins(
  userConfig: UserConfig,
  mode: CompilationMode,
  logger: Logger
) {
  const { jsPlugins: rawJsPlugins, rustPlugins } =
    await resolveFarmPlugins(userConfig);
  const jsPlugins = await resolveAndFilterAsyncPlugins(rawJsPlugins);

  const vitePlugins = (userConfig?.vitePlugins ?? []).filter(Boolean);

  const vitePluginAdapters = vitePlugins.length
    ? await handleVitePlugins(vitePlugins, userConfig, logger, mode)
    : [];

  return {
    jsPlugins,
    vitePlugins,
    rustPlugins,
    vitePluginAdapters
  };
}

export async function resolveDefaultUserConfig(options: any) {
  const defaultConfig: UserConfig = createDefaultConfig(options);

  const resolvedUserConfig: ResolvedUserConfig = await resolveUserConfig(
    defaultConfig,
    undefined,
    'development'
  );

  const normalizedConfig = await normalizeUserCompilationConfig(
    resolvedUserConfig,
    'development'
  );

  return normalizedConfig;
}

export async function resolveUserConfig(
  userConfig: UserConfig,
  configFilePath?: string | undefined,
  mode: 'development' | 'production' | string = 'development',
  logger: Logger = new Logger()
): Promise<ResolvedUserConfig> {
  const resolvedUserConfig = {
    ...userConfig,
    envMode: mode
  } as ResolvedUserConfig;

  // set internal config
  if (configFilePath) {
    const dependencies = await traceDependencies(configFilePath, logger);
    resolvedUserConfig.configFileDependencies = dependencies.sort();
    resolvedUserConfig.configFilePath = configFilePath;
  }

  const resolvedRootPath = resolvedUserConfig.root;
  const resolvedEnvPath = resolvedUserConfig.envDir ?? resolvedRootPath;

  const userEnv = loadEnv(
    resolvedUserConfig.envMode,
    resolvedEnvPath,
    resolvedUserConfig.envPrefix
  );
  const existsEnvFiles = getExistsEnvFiles(
    resolvedUserConfig.envMode,
    resolvedEnvPath
  );

  resolvedUserConfig.envFiles = [
    ...(Array.isArray(resolvedUserConfig.envFiles)
      ? resolvedUserConfig.envFiles
      : []),
    ...existsEnvFiles
  ];

  resolvedUserConfig.env = {
    ...userEnv,
    NODE_ENV: userConfig.compilation.mode,
    mode
  };

  resolvedUserConfig.publicDir = normalizePublicDir(
    resolvedRootPath,
    userConfig.publicDir
  );

  return resolvedUserConfig;
}

export function createDefaultConfig(options: any): UserConfig {
  const { inlineOptions, format, outputPath, fileName, configFilePath } =
    options;
  return {
    root: path.resolve(inlineOptions.root ?? '.'),
    compilation: {
      input: {
        [fileName]: configFilePath
      },
      output: {
        entryFilename: '[entryName]',
        path: outputPath,
        format,
        targetEnv: 'library-node'
      },
      external: [
        ...(process.env.FARM_CONFIG_FULL_BUNDLE
          ? []
          : ['!^(\\./|\\.\\./|[A-Za-z]:\\\\|/).*']),
        '^@farmfe/core$'
      ],
      partialBundling: {
        enforceResources: [
          {
            name: fileName,
            test: ['.+']
          }
        ]
      },
      watch: false,
      sourcemap: false,
      treeShaking: false,
      minify: false,
      presetEnv: false,
      lazyCompilation: false,
      persistentCache: false,
      progress: false
    }
  };
}

export async function resolveAndFilterAsyncPlugins(
  plugins: JsPlugin[] = []
): Promise<JsPlugin[]> {
  return (await resolveAsyncPlugins(plugins)).filter(Boolean);
}

export async function checkFileExists(filePath: string): Promise<boolean> {
  try {
    await fse.stat(filePath);
    return true;
  } catch {
    return false;
  }
}

export async function resolveConfigFilePath(
  configFile: string | undefined,
  root: string,
  configRootPath: string
): Promise<string | undefined> {
  if (configFile) {
    return path.resolve(root, configFile);
  } else {
    return await getConfigFilePath(configRootPath);
  }
}

export async function handleServerPortConflict(
  resolvedUserConfig: ResolvedUserConfig,
  logger: Logger,
  mode?: CompilationMode
) {
  // check port availability: auto increment the port if a conflict occurs

  try {
    mode !== 'production' &&
      (await Server.resolvePortConflict(resolvedUserConfig.server, logger));
    // eslint-disable-next-line no-empty
  } catch {}
}

export function checkClearScreen(
  inlineConfig: FarmCliOptions | ResolvedUserConfig
) {
  if (
    inlineConfig?.clearScreen &&
    !__FARM_GLOBAL__.__FARM_RESTART_DEV_SERVER__
  ) {
    clearScreen();
  }
}

export function getFormat(configFilePath: string): Format {
  return process.env.FARM_CONFIG_FORMAT === 'cjs'
    ? 'cjs'
    : process.env.FARM_CONFIG_FORMAT === 'esm'
      ? 'esm'
      : formatFromExt[path.extname(configFilePath).slice(1)] ?? 'esm';
}

export function getFilePath(outputPath: string, fileName: string): string {
  return isWindows
    ? pathToFileURL(path.join(outputPath, fileName)).toString()
    : path.join(outputPath, fileName);
}

async function setLazyCompilationDefine(
  resolvedUserConfig: ResolvedUserConfig
) {
  const hostname = await resolveHostname(resolvedUserConfig.server.host);
  resolvedUserConfig.compilation.define = {
    ...(resolvedUserConfig.compilation.define ?? {}),
    FARM_LAZY_COMPILE_SERVER_URL: `${
      resolvedUserConfig.server.protocol || 'http'
    }://${hostname.host || 'localhost'}:${resolvedUserConfig.server.port}`
  };
}<|MERGE_RESOLUTION|>--- conflicted
+++ resolved
@@ -716,10 +716,8 @@
     compiler.writeResourcesToDisk();
 
     const filePath = getFilePath(outputPath, fileName);
+    
     // Change to vm.module of node or loaders as far as it is stable
-<<<<<<< HEAD
-    const { default: userConfig } = await import(filePath);
-=======
     const userConfig = (await import(filePath as string)).default;
     try {
       fs.unlink(filePath, () => void 0);
@@ -731,7 +729,6 @@
     } catch {
       /** do nothing */
     }
->>>>>>> 83b89e72
 
     const config = await (typeof userConfig === 'function'
       ? userConfig(configEnv)
