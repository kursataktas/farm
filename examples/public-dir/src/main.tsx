import React, { useState } from "react";
import "./main.css";
import reactLogo from "./assets/react.svg";
import FarmLogo from "/new-logo.png";
// import FarmLogo from "../newPublic/new-logo.png";
export function Main() {
  const [count, setCount] = useState(0);

  const farmLogo = new URL("/new-logo.png", import.meta.url).href;

  return (
    <>
      <div>
        <a href="https://farmfe.org/" target="_blank">
<<<<<<< HEAD
          <img src={FarmLogo} className="logo" alt="Farm logo" />
=======
          <img src={farmLogo} className="logo" alt="Farm logo" />
>>>>>>> c64d1b40
        </a>
        <a href="https://react.dev" target="_blank">
          <img src={reactLogo} className="logo react" alt="React logo" />
        </a>
      </div>
      <h1>Farm + React</h1>
      <div className="card">
        <button onClick={() => setCount((count) => count + 1)}>
          count is {count}
        </button>
        <p>
          Edit <code>src/main.tsx</code> and save to test HMR
        </p>
      </div>
      <p className="read-the-docs">
        Click on the Farm and React logos to learn more
      </p>
    </>
  );
}<|MERGE_RESOLUTION|>--- conflicted
+++ resolved
@@ -12,11 +12,7 @@
     <>
       <div>
         <a href="https://farmfe.org/" target="_blank">
-<<<<<<< HEAD
-          <img src={FarmLogo} className="logo" alt="Farm logo" />
-=======
           <img src={farmLogo} className="logo" alt="Farm logo" />
->>>>>>> c64d1b40
         </a>
         <a href="https://react.dev" target="_blank">
           <img src={reactLogo} className="logo react" alt="React logo" />
