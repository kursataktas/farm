import path from 'path';

import { defineConfig } from '@farmfe/core';
import vue from '@vitejs/plugin-vue';
import vueJsx from '@vitejs/plugin-vue-jsx';
import AutoImport from 'unplugin-auto-import/vite';
import Components from 'unplugin-vue-components/vite';
import { ElementPlusResolver } from 'unplugin-vue-components/resolvers';
import { VueRouterAutoImports } from 'unplugin-vue-router';
import VueRouter from 'unplugin-vue-router/vite';
import UnpluginSvgComponent from 'unplugin-svg-component/vite';
import ViteSvgLoader from 'vite-svg-loader';

import less from '@farmfe/js-plugin-less';
import postcss from '@farmfe/js-plugin-postcss';
import sass from '@farmfe/js-plugin-sass';
import viewer from '@farmfe/js-plugin-visualizer';

function configureVitePluginVue() {
  // return plugin and its filters
  return {
    // using plugin vue
    vitePlugin: vue(),
    // configuring filters for it. Unmatched module paths will be skipped.
    filters:  ["!node_modules", "node_modules/my-ui"]
  };
}

export default defineConfig({
  compilation: {
    // compilation options here
    // persistentCache: false
    output:{
      path: "build",
      // publicPath: "/vue-public-path/",
    },
<<<<<<< HEAD
    // persistentCache: false,
    // lazyCompilation: false,
=======
>>>>>>> 96374d30
    sourcemap: false,
  },
  plugins: [
    sass(),
    less({
      lessOptions: {
        javascriptEnabled: true
      }
    }),
    postcss(),
    process.env.FARM_VIEWER ? viewer() : undefined,
  ],
  vitePlugins: [
    ViteSvgLoader(),
    VueRouter(),
    configureVitePluginVue,
    vueJsx(),
    AutoImport({
      resolvers: [ElementPlusResolver({ importStyle: 'sass' })],
      imports: [
        'vue',
        VueRouterAutoImports
      ]
    }),
    Components({
      resolvers: [ElementPlusResolver({ importStyle: 'sass' })]
    }),
    UnpluginSvgComponent({
      iconDir: [path.resolve(process.cwd(), 'src', 'assets')],
      dts: true,
      preserveColor: path.resolve(process.cwd(), 'src', 'assets'),
      dtsDir: process.cwd(),
      svgSpriteDomId: 'my-svg-id',
      prefix: 'icon',
      componentName: 'MySvgIcon',
      symbolIdFormatter: (svgName: string, prefix: string): string => {
        const nameArr = svgName.split('/')
        if (prefix)
          nameArr.unshift(prefix)
        return nameArr.join('-').replace(/\.svg$/, '')
      },
      optimizeOptions: undefined,
      vueVersion: 3,
      scanStrategy: 'component',
    })
  ]
});<|MERGE_RESOLUTION|>--- conflicted
+++ resolved
@@ -34,11 +34,6 @@
       path: "build",
       // publicPath: "/vue-public-path/",
     },
-<<<<<<< HEAD
-    // persistentCache: false,
-    // lazyCompilation: false,
-=======
->>>>>>> 96374d30
     sourcemap: false,
   },
   plugins: [
