--- conflicted
+++ resolved
@@ -340,10 +340,6 @@
               }
             }
           }
-<<<<<<< HEAD
-=======
-
->>>>>>> 84d72423
           export_names.push((
             self.locals_conversion.transform(&name),
             after_transform_classes,
